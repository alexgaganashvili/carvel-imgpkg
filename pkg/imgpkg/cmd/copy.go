--- conflicted
+++ resolved
@@ -57,24 +57,20 @@
     imgpkg copy -b dkalinin/app1-bundle --to-repo internal-registry/app1-bundle
 
     # Copy image dkalinin/app1-image to another registry (or repository)
-<<<<<<< HEAD
-    imgpkg copy -i dkalinin/app1-image --to-repo internal-registry/app1-image
-	
-    # Copy using image --use-repo-based-tags flag
-    imgpkg copy -i registry.foo.bar/some/application/app \
-                --to-repo other-reg.faz.baz/my-app --use-repo-based-tags
-
-    # If the above source repo has a tag sha256:669e010b58baf5beb2836b253c1fd5768333f0d1dbcb834f7c07a4dc93f474be,
-    # an additional tag some-application-app-sha256-669e010b58baf5beb2836b253c1fd5768333f0d1dbcb834f7c07a4dc93f474be.imgpkg
-    # will created in the destination repo. Note that the part of the new tag preceeding '-sha256' will be truncated to
-	# the last 49 charachters`,
-=======
     # ##########################################################################
     # NOTE: if not using ~/.docker.config for authn, use env vars as described  #
     # in https://carvel.dev/imgpkg/docs/v0.24.0/auth/#via-environment-variables #
     # ##########################################################################
-    imgpkg copy -i dkalinin/app1-image --to-repo internal-registry/app1-image`,
->>>>>>> a715c634
+    imgpkg copy -i dkalinin/app1-image --to-repo internal-registry/app1-image
+
+    # Copy using image --use-repo-based-tags flag
+    imgpkg copy -i registry.foo.bar/some/application/app \
+                --to-repo other-reg.faz.baz/my-app --use-repo-based-tags
+
+    # If the above source repo has a tag sha256:669e010b58baf5beb2836b253c1fd5768333f0d1dbcb834f7c07a4dc93f474be,
+    # an additional tag some-application-app-sha256-669e010b58baf5beb2836b253c1fd5768333f0d1dbcb834f7c07a4dc93f474be.imgpkg
+    # will created in the destination repo. Note that the part of the new tag preceeding '-sha256' will be truncated to
+    # the last 49 charachters`,
 	}
 
 	o.ImageFlags.SetCopy(cmd)
